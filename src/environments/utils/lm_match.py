--- conflicted
+++ resolved
@@ -98,15 +98,11 @@
 async def retrieve_best_request_match(
     target_request: Request | dict[str, Any],
     candidates: list[dict[str, Any]],
-<<<<<<< HEAD
     max_retries: int = 5,
 ) -> int:
     if not candidates:
         raise ValueError("candidates list cannot be empty")
     
-=======
-) -> int | None:
->>>>>>> 2194b3f6
     # Serialize the request if it's a Playwright Request object
     candidate_strings = []
     for i, candidate in enumerate(candidates):
@@ -114,27 +110,8 @@
 
     candidates_str = "\n\n".join(candidate_strings)
     prompt = prompt_template.format(
-<<<<<<< HEAD
         request=_get_request_string(None, target_request), candidates=candidates_str
     )
-=======
-        request=_get_request_string(None, target_request), candidates=candidates
-    )
-
-    # Call OpenAI API with structured outputs
-    try:
-        response = await client.responses.parse(
-            model="gpt-5-nano",
-            reasoning={"effort": "minimal"},
-            input=[{"role": "user", "content": prompt}],
-            text_format=ResponseFormat,
-        )
-    except openai.RateLimitError:
-        # TODO: what to do with this requests
-        # - feels like most of them are anyways skippable, even/track based
-        print(f"Rate Limit Error: tokens ≈ {len(prompt) / 4}")
-        return None
->>>>>>> 2194b3f6
 
     # Retry logic with exponential backoff for rate limit errors
     for attempt in range(max_retries):
